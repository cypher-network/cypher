﻿// CYPCore by Matthew Hellyer is licensed under CC BY-NC-ND 4.0.
// To view a copy of this license, visit https://creativecommons.org/licenses/by-nc-nd/4.0

using System;
using System.Linq;
using System.Net;
using System.Net.Http;
using System.Text;
using System.Collections.Generic;
using System.Reflection;
using System.IO;
using System.Security;
using System.Threading.Tasks;
using System.Numerics;
using System.Security.Cryptography;

using Newtonsoft.Json;
using Newtonsoft.Json.Linq;

using ProtoBuf;

using CYPCore.Extentions;
using System.Runtime.InteropServices;

namespace CYPCore.Helper
{
    public static class Util
    {
        public const string hexUpper = "0123456789ABCDEF";

        internal static Random _Random = new Random();

        public static byte[] GetZeroBytes()
        {
            byte[] bytes = Array.Empty<byte>();
            if ((bytes[^1] & 0x80) != 0)
            {
                Array.Resize(ref bytes, bytes.Length + 1);
            }

            return bytes;
        }

        public static string EntryAssemblyPath()
        {
            return Path.GetDirectoryName(Assembly.GetEntryAssembly().Location);
        }

        public static OSPlatform GetOSPlatform()
        {
            foreach (var platform in new[]
            {
                OSPlatform.Linux,
                OSPlatform.FreeBSD,
                OSPlatform.OSX,
                OSPlatform.Windows

            })
            {
                if (RuntimeInformation.IsOSPlatform(platform))
                {
                    return platform;
                }
            }
            
            throw new NotSupportedException();
        }

        public static string Pop(string value, string delimiter)
        {
            var stack = new Stack<string>(value.Split(new string[] { delimiter }, StringSplitOptions.None));
            return stack.Pop();
        }

        public static byte[] ToArray(this SecureString s)
        {
            if (s == null)
                throw new NullReferenceException();
            if (s.Length == 0)
                return Array.Empty<byte>();
            var result = new List<byte>();
            IntPtr ptr = SecureStringMarshal.SecureStringToGlobalAllocAnsi(s);
            try
            {
                int i = 0;
                do
                {
                    byte b = Marshal.ReadByte(ptr, i++);
                    if (b == 0)
                        break;
                    result.Add(b);
                } while (true);
            }
            finally
            {
                Marshal.ZeroFreeGlobalAllocAnsi(ptr);
            }
            return result.ToArray();
        }

        public static T DeserializeJsonFromStream<T>(Stream stream)
        {
            if (stream == null || stream.CanRead == false)
                return default;

            using var sr = new StreamReader(stream);
            using var jtr = new JsonTextReader(sr);
            var js = new JsonSerializer();
            var searchResult = js.Deserialize<T>(jtr);
            return searchResult;
        }

        public static async Task<string> StreamToStringAsync(Stream stream)
        {
            string content = null;

            if (stream != null)
                using (var sr = new StreamReader(stream))
                    content = await sr.ReadToEndAsync();

            return content;
        }

        [CLSCompliant(false)]
#pragma warning disable CS3021 // Type or member does not need a CLSCompliant attribute because the assembly does not have a CLSCompliant attribute
        public static InsecureString Insecure(this SecureString secureString) => new InsecureString(secureString);
#pragma warning restore CS3021 // Type or member does not need a CLSCompliant attribute because the assembly does not have a CLSCompliant attribute

        public static BigInteger Mod(BigInteger a, BigInteger n)
        {
            var result = a % n;
            if ((result < 0 && n > 0) || (result > 0 && n < 0))
            {
                result += n;
            }
            return result;
        }

        public static BigInteger ConvertHashToNumber(byte[] hash, BigInteger prime, int bytes)
        {
            var intH = new BigInteger(hash);
            var subString = BigInteger.Parse(intH.ToString().Substring(0, bytes));
            var result = Mod(subString, prime);

            return result;
        }

        public static long GetInt64HashCode(byte[] hash)
        {
            //32Byte hashText separate
            //hashCodeStart = 0~7  8Byte
            //hashCodeMedium = 8~23  8Byte
            //hashCodeEnd = 24~31  8Byte
            //and Fold
            var hashCodeStart = BitConverter.ToInt64(hash, 0);
            var hashCodeMedium = BitConverter.ToInt64(hash, 8);
            var hashCodeEnd = BitConverter.ToInt64(hash, 24);

            long hashCode = hashCodeStart ^ hashCodeMedium ^ hashCodeEnd;

            return hashCode;
        }

        public static byte[] SerializeProto<T>(T data)
        {
            byte[] mArray = default;

            try
            {
                using var ms = new MemoryStream();

                Serializer.Serialize(ms, data);
                mArray = ms.ToArray();
            }
            catch { }

            return mArray;
        }

        public static T DeserializeProto<T>(byte[] data)
        {
            T item = default;

            try
            {
                using var ms = new MemoryStream(data);
                item = Serializer.Deserialize<T>(ms);
            }
            catch { }

            return item;
        }

        public static IEnumerable<T> DeserializeListProto<T>(byte[] data) where T : class
        {
            List<T> list = new();
            T item;

            try
            {
                using var ms = new MemoryStream(data);

                while ((item = Serializer.DeserializeWithLengthPrefix<T>(ms, PrefixStyle.Base128, fieldNumber: 1)) != null)
                {
                    list.Add(item);
                }
            }
            catch { }

            return list.AsEnumerable();
        }

        public static byte[] Combine(byte[] first, byte[] second)
        {
            byte[] ret = new byte[first.Length + second.Length];
            Buffer.BlockCopy(first, 0, ret, 0, first.Length);
            Buffer.BlockCopy(second, 0, ret, first.Length, second.Length);
            return ret;
        }

        public static byte[] Combine(byte[] first, byte[] second, byte[] third)
        {
            byte[] ret = new byte[first.Length + second.Length + third.Length];
            Buffer.BlockCopy(first, 0, ret, 0, first.Length);
            Buffer.BlockCopy(second, 0, ret, first.Length, second.Length);
            Buffer.BlockCopy(third, 0, ret, second.Length, third.Length);
            return ret;
        }

        public static byte[] Combine(params byte[][] arrays)
        {
            byte[] ret = new byte[arrays.Sum(x => x.Length)];
            int offset = 0;
            foreach (byte[] data in arrays)
            {
                Buffer.BlockCopy(data, 0, ret, offset, data.Length);
                offset += data.Length;
            }
            return ret;
        }

        public static ulong HashToId(string hash, int xBase = 5)
        {
            if (hash == null)
                throw new ArgumentNullException(nameof(hash));

            var v = new StringBuilder();
            ulong id;

            try
            {
                for (int i = 6; i < 12; i++)
                {
                    var c = hash[i];
                    v.Append(new char[] { hexUpper[c >> 4], hexUpper[c & 0x0f] });
                }

                var byteHex = SHA384ManagedHash(v.ToString().ToBytes());

                id = (ulong)BitConverter.ToInt64(byteHex, 0);
                id = (ulong)Convert.ToInt64(id.ToString().Substring(0, xBase));
            }
            catch (Exception)
            {
                throw;
            }

            return id;
        }

        public static byte[] SHA384ManagedHash(byte[] data)
        {
            SHA384 sHA384 = new SHA384Managed();
            return sHA384.ComputeHash(data);
        }

        public static byte[] SHA256ManagedHash(byte[] data)
        {
            SHA256 sHA256 = new SHA256Managed();
            return sHA256.ComputeHash(data);
        }

        public static JToken ReadJToken(HttpResponseMessage httpResponseMessage, string attr)
        {
            var read = httpResponseMessage.Content.ReadAsStringAsync().Result;
            var jObject = JObject.Parse(read);
            var jToken = jObject.GetValue(attr);

            return jToken;
        }

        public static void Shuffle<T>(T[] array)
        {
            int n = array.Length;
            for (int i = 0; i < n; i++)
            {
                int r = i + _Random.Next(n - i);
                T t = array[r];
                array[r] = array[i];
                array[i] = t;
            }
        }

        public static BigInteger Exp(BigInteger a, BigInteger exponent, BigInteger n)
        {
            if (exponent < 0)
                throw new Exception("Cannot raise a BigInteger to a negative power.", null);

            if (n < new BigInteger(2))
                throw new Exception("Cannot perform a modulo operation against a BigInteger less than 2.", null);

            if (BigInteger.Abs(a) >= n)
            {
                a %= n;
            }
            if (a.Sign == 1)
            {
                a += n;
            }

            if (a == new BigInteger())
                return new BigInteger();

            BigInteger res = new BigInteger(1);
            BigInteger factor = new BigInteger(a.ToByteArray());

            while (exponent > new BigInteger())
            {
                if (exponent % new BigInteger(2) == new BigInteger())
                    res = (res * factor) % n;
                exponent /= new BigInteger(2);
                factor = (factor * factor) % n;
            }

            return res;
        }

        public static double ShannonEntropy(string input)
        {
            static double logtwo(double num)
            {
                return Math.Log(num) / Math.Log(2);
            }

            static double Contain(string x, char k)
            {
                double count = 0;
                foreach (char Y in x)
                {
                    if (Y.Equals(k))
                        count++;
                }
                return count;
            }

            double infoC = 0;
            double freq;
            string k = "";
            foreach (char c1 in input)
            {
                if (!k.Contains(c1.ToString()))
                    k += c1;
            }
            foreach (char c in k)
            {
                freq = Contain(input, c) / input.Length;
                infoC += freq * logtwo(freq);
            }
            infoC /= -1;

            return infoC;
        }

        public static bool IsLocalIpAddress(string host)
        {
            try
            {
                IPAddress[] hostIPs = Dns.GetHostAddresses(host);
                IPAddress[] localIPs = Dns.GetHostAddresses(Dns.GetHostName());

                foreach (IPAddress hostIP in hostIPs)
                {
                    if (IPAddress.IsLoopback(hostIP)) return true;
                    foreach (IPAddress localIP in localIPs)
                    {
                        if (hostIP.Equals(localIP)) return true;
                    }
                }
            }
            catch { }
            return false;
        }

        /// <summary>
        /// 
        /// </summary>
        /// <param name="uriString"></param>
        /// <returns></returns>
        public static IPEndPoint TryParseAddress(string uriString)
        {
            IPEndPoint endPoint = null;

            if (Uri.TryCreate($"http://{uriString}", UriKind.Absolute, out Uri url) &&
                IPAddress.TryParse(url.Host, out IPAddress ip))
            {
                endPoint = new IPEndPoint(ip, url.Port);
            }

            return endPoint;
        }

        public static DateTime GetUtcNow()
        {
            return DateTime.UtcNow;
        }

        public static DateTime GetAdjustedTime()
        {
            return GetUtcNow().Add(TimeSpan.Zero);
        }

        public static long GetAdjustedTimeAsUnixTimestamp()
        {
            return new DateTimeOffset(GetAdjustedTime()).ToUnixTimeSeconds();
        }

<<<<<<< HEAD
=======
        public static class OperatingSystem
        {
            public static bool IsLinux() => 
                GetOSPlatform() == OSPlatform.Linux;

            public static bool IsMacOS() =>
                GetOSPlatform() == OSPlatform.OSX;

            public static bool IsWindows() =>
                GetOSPlatform() == OSPlatform.Windows;
        }

>>>>>>> c54f4909
        public static class ConfigurationFile
        {
            private const string AppSettingsFilename = "appsettings.json";

            public static string Local() => Path.Combine(
                Path.GetDirectoryName(Assembly.GetExecutingAssembly().Location) ?? string.Empty,
                AppSettingsFilename);

            private static string SystemDefaultLinux() => Path.Combine("/etc", "tangram", "cypher", AppSettingsFilename);
            private static string SystemDefaultMacOS() => throw new Exception("No macOS system default implemented yet");
            private static string SystemDefaultWindows() => Path.Combine(
                Environment.GetFolderPath(Environment.SpecialFolder.CommonApplicationData),
                AppSettingsFilename);
            public static string SystemDefault()
            {
                var platform = GetOSPlatform();
                
                if (platform == OSPlatform.Linux)
                {
                    return SystemDefaultLinux();
                }
                if (platform == OSPlatform.OSX)
                {
                    return SystemDefaultMacOS();
                }
                if (platform == OSPlatform.Windows)
                {
                    return SystemDefaultWindows();
                }
                
                throw new Exception("Unsupported operating system");
            }
        }

    }
}<|MERGE_RESOLUTION|>--- conflicted
+++ resolved
@@ -424,21 +424,6 @@
             return new DateTimeOffset(GetAdjustedTime()).ToUnixTimeSeconds();
         }
 
-<<<<<<< HEAD
-=======
-        public static class OperatingSystem
-        {
-            public static bool IsLinux() => 
-                GetOSPlatform() == OSPlatform.Linux;
-
-            public static bool IsMacOS() =>
-                GetOSPlatform() == OSPlatform.OSX;
-
-            public static bool IsWindows() =>
-                GetOSPlatform() == OSPlatform.Windows;
-        }
-
->>>>>>> c54f4909
         public static class ConfigurationFile
         {
             private const string AppSettingsFilename = "appsettings.json";
@@ -452,6 +437,7 @@
             private static string SystemDefaultWindows() => Path.Combine(
                 Environment.GetFolderPath(Environment.SpecialFolder.CommonApplicationData),
                 AppSettingsFilename);
+          
             public static string SystemDefault()
             {
                 var platform = GetOSPlatform();
